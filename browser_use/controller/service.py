import asyncio
import logging
import json

from main_content_extractor import MainContentExtractor
from playwright.async_api import Page

from browser_use.agent.views import ActionModel, ActionResult
from browser_use.browser.context import BrowserContext
from browser_use.controller.registry.service import Registry
from browser_use.controller.views import (
	ClickElementAction,
	DoneAction,
	ExtractPageContentAction,
	GoToUrlAction,
	InputTextAction,
	OpenTabAction,
	ScrollAction,
	SearchGoogleAction,
	SendKeysAction,
	SwitchTabAction,
)
from browser_use.utils import time_execution_async, time_execution_sync

logger = logging.getLogger(__name__)


class Controller:
	def __init__(
		self,
	):
		self.registry = Registry()
		self._register_default_actions()

	def _register_default_actions(self):
		"""Register all default browser actions"""

		# Basic Navigation Actions
		@self.registry.action(
			'Search Google in the current tab',
			param_model=SearchGoogleAction,
			requires_browser=True,
		)
		async def search_google(params: SearchGoogleAction, browser: BrowserContext):
			page = await browser.get_current_page()
			await page.goto(f'https://www.google.com/search?q={params.query}&udm=14')
			await page.wait_for_load_state()
			msg = f'🔍  Searched for "{params.query}" in Google'
			logger.info(msg)
			return ActionResult(extracted_content=msg, include_in_memory=True)

		@self.registry.action(
			'Navigate to URL in the current tab', param_model=GoToUrlAction, requires_browser=True
		)
		async def go_to_url(params: GoToUrlAction, browser: BrowserContext):
			page = await browser.get_current_page()
			await page.goto(params.url)
			await page.wait_for_load_state()
			msg = f'🔗  Navigated to {params.url}'
			logger.info(msg)
			return ActionResult(extracted_content=msg, include_in_memory=True)

		@self.registry.action('Go back', requires_browser=True)
		async def go_back(browser: BrowserContext):
			page = await browser.get_current_page()
			await page.go_back()
			await page.wait_for_load_state()
			msg = '🔙  Navigated back'
			logger.info(msg)
			return ActionResult(extracted_content=msg, include_in_memory=True)

		# Element Interaction Actions
		@self.registry.action(
			'Click element', param_model=ClickElementAction, requires_browser=True
		)
		async def click_element(params: ClickElementAction, browser: BrowserContext):
			session = await browser.get_session()
			state = session.cached_state

			if params.index not in state.selector_map:
				raise Exception(
					f'Element with index {params.index} does not exist - retry or use alternative actions'
				)

			element_node = state.selector_map[params.index]
			initial_pages = len(session.context.pages)

			# if element has file uploader then dont click
			if await browser.is_file_uploader(element_node):
				msg = f'Index {params.index} - has an element which opens file upload dialog. To upload files please use a specific function to upload files '
				logger.info(msg)
				return ActionResult(extracted_content=msg, include_in_memory=True)

			msg = None

			try:
				await browser._click_element_node(element_node)
				msg = f'🖱️  Clicked button with index {params.index}: {element_node.get_all_text_till_next_clickable_element(max_depth=2)}'

				logger.info(msg)
				logger.debug(f'Element xpath: {element_node.xpath}')
				if len(session.context.pages) > initial_pages:
					new_tab_msg = 'New tab opened - switching to it'
					msg += f' - {new_tab_msg}'
					logger.info(new_tab_msg)
					await browser.switch_to_tab(-1)
				return ActionResult(extracted_content=msg, include_in_memory=True)
			except Exception as e:
				logger.warning(
					f'Element no longer available with index {params.index} - most likely the page changed'
				)
				return ActionResult(error=str(e))

		@self.registry.action(
			'Input text into a input interactive element',
			param_model=InputTextAction,
			requires_browser=True,
		)
		async def input_text(params: InputTextAction, browser: BrowserContext):
			session = await browser.get_session()
			state = session.cached_state

			if params.index not in state.selector_map:
				raise Exception(
					f'Element index {params.index} does not exist - retry or use alternative actions'
				)

			element_node = state.selector_map[params.index]
			await browser._input_text_element_node(element_node, params.text)
			msg = f'⌨️  Input "{params.text}" into index {params.index}'
			logger.info(msg)
			logger.debug(f'Element xpath: {element_node.xpath}')
			return ActionResult(extracted_content=msg, include_in_memory=True)

		# Tab Management Actions
		@self.registry.action('Switch tab', param_model=SwitchTabAction, requires_browser=True)
		async def switch_tab(params: SwitchTabAction, browser: BrowserContext):
			await browser.switch_to_tab(params.page_id)
			# Wait for tab to be ready
			page = await browser.get_current_page()
			await page.wait_for_load_state()
			msg = f'🔄  Switched to tab {params.page_id}'
			logger.info(msg)
			return ActionResult(extracted_content=msg, include_in_memory=True)

		@self.registry.action(
			'Open url in new tab', param_model=OpenTabAction, requires_browser=True
		)
		async def open_tab(params: OpenTabAction, browser: BrowserContext):
			await browser.create_new_tab(params.url)
			msg = f'🔗  Opened new tab with {params.url}'
			logger.info(msg)
			return ActionResult(extracted_content=msg, include_in_memory=True)

		# Content Actions
		@self.registry.action(
			'Extract page content to get the pure text or markdown with links if include_links is set to true',
			param_model=ExtractPageContentAction,
			requires_browser=True,
		)
		async def extract_content(params: ExtractPageContentAction, browser: BrowserContext):
			page = await browser.get_current_page()
			output_format = 'markdown' if params.include_links else 'text'
			content = MainContentExtractor.extract(  # type: ignore
				html=await page.content(),
				output_format=output_format,
			)
			msg = f'📄  Extracted page as {output_format}\n: {content}\n'
			logger.info(msg)
			return ActionResult(extracted_content=msg)

		@self.registry.action('Complete task', param_model=DoneAction)
		async def done(params: DoneAction):
			return ActionResult(is_done=True, extracted_content=params.text)

		@self.registry.action(
			'Scroll down the page by pixel amount - if no amount is specified, scroll down one page',
			param_model=ScrollAction,
			requires_browser=True,
		)
		async def scroll_down(params: ScrollAction, browser: BrowserContext):
			page = await browser.get_current_page()
			if params.amount is not None:
				await page.evaluate(f'window.scrollBy(0, {params.amount});')
			else:
				await page.keyboard.press('PageDown')

			amount = f'{params.amount} pixels' if params.amount is not None else 'one page'
			msg = f'🔍  Scrolled down the page by {amount}'
			logger.info(msg)
			return ActionResult(
				extracted_content=msg,
				include_in_memory=True,
			)

		# scroll up
		@self.registry.action(
			'Scroll up the page by pixel amount - if no amount is specified, scroll up one page',
			param_model=ScrollAction,
			requires_browser=True,
		)
		async def scroll_up(params: ScrollAction, browser: BrowserContext):
			page = await browser.get_current_page()
			if params.amount is not None:
				await page.evaluate(f'window.scrollBy(0, -{params.amount});')
			else:
				await page.keyboard.press('PageUp')

			amount = f'{params.amount} pixels' if params.amount is not None else 'one page'
			msg = f'🔍  Scrolled up the page by {amount}'
			logger.info(msg)
			return ActionResult(
				extracted_content=msg,
				include_in_memory=True,
			)

		# send keys
		@self.registry.action(
			'Send strings of special keys like Backspace, Insert, PageDown, Delete, Enter, Shortcuts such as `Control+o`, `Control+Shift+T` are supported as well. This gets used in keyboard.press. Be aware of different operating systems and their shortcuts',
			param_model=SendKeysAction,
			requires_browser=True,
		)
		async def send_keys(params: SendKeysAction, browser: BrowserContext):
			page = await browser.get_current_page()

			await page.keyboard.press(params.keys)
			msg = f'⌨️  Sent keys: {params.keys}'
			logger.info(msg)
			return ActionResult(extracted_content=msg, include_in_memory=True)

		@self.registry.action(
			description='If you dont find something which you want to interact with, scroll to it',
			requires_browser=True,
		)
		async def scroll_to_text(text: str, browser: BrowserContext):  # type: ignore
			page = await browser.get_current_page()
			try:
				# Try different locator strategies
				locators = [
					page.get_by_text(text, exact=False),
					page.locator(f'text={text}'),
					page.locator(f"//*[contains(text(), '{text}')]"),
				]

				for locator in locators:
					try:
						# First check if element exists and is visible
						if await locator.count() > 0 and await locator.first.is_visible():
							await locator.first.scroll_into_view_if_needed()
							await asyncio.sleep(0.5)  # Wait for scroll to complete
							msg = f'🔍  Scrolled to text: {text}'
							logger.info(msg)
							return ActionResult(extracted_content=msg, include_in_memory=True)
					except Exception as e:
						logger.debug(f'Locator attempt failed: {str(e)}')
						continue

				msg = f"Text '{text}' not found or not visible on page"
				logger.info(msg)
				return ActionResult(extracted_content=msg, include_in_memory=True)

			except Exception as e:
				msg = f"Failed to scroll to text '{text}': {str(e)}"
				logger.error(msg)
				return ActionResult(error=msg, include_in_memory=True)

		@self.registry.action(
			description='Get all options from a native dropdown',
			requires_browser=True,
		)
		async def get_dropdown_options(index: int, browser: BrowserContext) -> ActionResult:
			"""Get all options from a native dropdown"""
			page = await browser.get_current_page()
			selector_map = await browser.get_selector_map()
			dom_element = selector_map[index]

			try:
				# Frame-aware approach since we know it works
				all_options = []
				frame_index = 0

				for frame in page.frames:
					try:
						options = await frame.evaluate(
							"""
							(xpath) => {
								const select = document.evaluate(xpath, document, null,
									XPathResult.FIRST_ORDERED_NODE_TYPE, null).singleNodeValue;
								if (!select) return null;
								
								return {
									options: Array.from(select.options).map(opt => ({
										text: opt.text, //do not trim, because we are doing exact match in select_dropdown_option
										value: opt.value,
										index: opt.index
									})),
									id: select.id,
									name: select.name
								};
							}
						""",
							dom_element.xpath,
						)

						if options:
							logger.debug(f'Found dropdown in frame {frame_index}')
							logger.debug(f'Dropdown ID: {options["id"]}, Name: {options["name"]}')

							formatted_options = []
							for opt in options['options']:
								# encoding ensures AI uses the exact string in select_dropdown_option
								encoded_text = json.dumps(opt["text"])
								formatted_options.append(
									f"{opt['index']}: text={encoded_text}"
								)

							all_options.extend(formatted_options)

					except Exception as frame_e:
						logger.debug(f'Frame {frame_index} evaluation failed: {str(frame_e)}')

					frame_index += 1

				if all_options:
					msg = '\n'.join(all_options)
					msg += '\nUse the exact text string in select_dropdown_option'
					logger.info(msg)
					return ActionResult(extracted_content=msg, include_in_memory=True)
				else:
					msg = 'No options found in any frame for dropdown'
					logger.info(msg)
					return ActionResult(extracted_content=msg, include_in_memory=True)

			except Exception as e:
				logger.error(f'Failed to get dropdown options: {str(e)}')
				msg = f'Error getting options: {str(e)}'
				logger.info(msg)
				return ActionResult(extracted_content=msg, include_in_memory=True)

		@self.registry.action(
			description='Select dropdown option for interactive element index by the text of the option you want to select',
			requires_browser=True,
		)
		async def select_dropdown_option(
			index: int,
			text: str,
			browser: BrowserContext,
		) -> ActionResult:
			"""Select dropdown option by the text of the option you want to select"""
			page = await browser.get_current_page()
			selector_map = await browser.get_selector_map()
			dom_element = selector_map[index]

			# Validate that we're working with a select element
			if dom_element.tag_name != 'select':
				logger.error(
					f'Element is not a select! Tag: {dom_element.tag_name}, Attributes: {dom_element.attributes}'
				)
				msg = f'Cannot select option: Element with index {index} is a {dom_element.tag_name}, not a select'
				return ActionResult(extracted_content=msg, include_in_memory=True)

			logger.debug(f"Attempting to select '{text}' using xpath: {dom_element.xpath}")
			logger.debug(f'Element attributes: {dom_element.attributes}')
			logger.debug(f'Element tag: {dom_element.tag_name}')

			xpath = "//" + dom_element.xpath

			try:
				frame_index = 0
				for frame in page.frames:
					try:
						logger.debug(f'Trying frame {frame_index} URL: {frame.url}')

						# First verify we can find the dropdown in this frame
						find_dropdown_js = """
							(xpath) => {
								try {
									const select = document.evaluate(xpath, document, null,
										XPathResult.FIRST_ORDERED_NODE_TYPE, null).singleNodeValue;
									if (!select) return null;
									if (select.tagName.toLowerCase() !== 'select') {
										return {
											error: `Found element but it's a ${select.tagName}, not a SELECT`,
											found: false
										};
									}
									return {
										id: select.id,
										name: select.name,
										found: true,
										tagName: select.tagName,
										optionCount: select.options.length,
										currentValue: select.value,
										availableOptions: Array.from(select.options).map(o => o.text.trim())
									};
								} catch (e) {
									return {error: e.toString(), found: false};
								}
							}
						"""

						dropdown_info = await frame.evaluate(find_dropdown_js, dom_element.xpath)

						if dropdown_info:
							if not dropdown_info.get('found'):
								logger.error(
									f'Frame {frame_index} error: {dropdown_info.get("error")}'
								)
								continue

							logger.debug(f'Found dropdown in frame {frame_index}: {dropdown_info}')

<<<<<<< HEAD
							# Rest of the selection code remains the same...
							select_option_js = """
								(params) => {
									try {
										const select = document.evaluate(params.xpath, document, null,
											XPathResult.FIRST_ORDERED_NODE_TYPE, null).singleNodeValue;
										if (!select || select.tagName.toLowerCase() !== 'select') {
											return {success: false, error: 'Select not found or invalid element type'};
										}
										
										const option = Array.from(select.options)
											.find(opt => opt.text === params.text);
										
										if (!option) {
											return {
												success: false, 
												error: 'Option not found',
												availableOptions: Array.from(select.options).map(o => o.text)
											};
										}
										
										select.value = option.value;
										select.dispatchEvent(new Event('change'));
										return {
											success: true, 
											selectedValue: option.value,
											selectedText: option.text
										};
									} catch (e) {
										return {success: false, error: e.toString()};
									}
								}
							"""

							params = {'xpath': dom_element.xpath, 'text': text}
=======
							# "label" because we are selecting by text
							# nth(0) to disable error thrown by strict mode
							# timeout=1000 because we are already waiting for all network events, therefore ideally we don't need to wait a lot here (default 30s)
							selected_option_values = await frame.locator("//" + dom_element.xpath).nth(0).select_option(label=text, timeout=1000) 
>>>>>>> 377fdd9f

							msg = f"selected option {text} with value {selected_option_values}"
							logger.info(msg + f' in frame {frame_index}')

<<<<<<< HEAD
							if result.get('success'):
								msg = (
									f"Selected option {json.dumps(text)} (value={result.get('selectedValue')}"
								)
								logger.info(msg + f' in frame {frame_index}')
								return ActionResult(extracted_content=msg, include_in_memory=True)
							else:
								logger.error(f'Selection failed: {result.get("error")}')
								if 'availableOptions' in result:
									logger.error(f'Available options: {result["availableOptions"]}')
=======
							return ActionResult(extracted_content=msg, include_in_memory=True)
>>>>>>> 377fdd9f

					except Exception as frame_e:
						logger.error(f'Frame {frame_index} attempt failed: {str(frame_e)}')
						logger.error(f'Frame type: {type(frame)}')
						logger.error(f'Frame URL: {frame.url}')

					frame_index += 1

				msg = f"Could not select option '{text}' in any frame"
				logger.info(msg)
				return ActionResult(extracted_content=msg, include_in_memory=True)

			except Exception as e:
				msg = f'Selection failed: {str(e)}'
				logger.error(msg)
				return ActionResult(error=msg, include_in_memory=True)

	def action(self, description: str, **kwargs):
		"""Decorator for registering custom actions

		@param description: Describe the LLM what the function does (better description == better function calling)
		"""
		return self.registry.action(description, **kwargs)

	@time_execution_async('--multi-act')
	async def multi_act(
		self, actions: list[ActionModel], browser_context: BrowserContext
	) -> list[ActionResult]:
		"""Execute multiple actions"""
		results = []

		session = await browser_context.get_session()
		cached_selector_map = session.cached_state.selector_map
		cached_path_hashes = set(e.hash.branch_path_hash for e in cached_selector_map.values())
		await browser_context.remove_highlights()

		for i, action in enumerate(actions):
			if action.get_index() is not None and i != 0:
				new_state = await browser_context.get_state()
				new_path_hashes = set(
					e.hash.branch_path_hash for e in new_state.selector_map.values()
				)
				if not new_path_hashes.issubset(cached_path_hashes):
					# next action requires index but there are new elements on the page
					logger.info(f'Something new appeared after action {i} / {len(actions)}')
					break

			results.append(await self.act(action, browser_context))

			logger.debug(f'Executed action {i + 1} / {len(actions)}')
			if results[-1].is_done or results[-1].error or i == len(actions) - 1:
				break

			await asyncio.sleep(browser_context.config.wait_between_actions)
			# hash all elements. if it is a subset of cached_state its fine - else break (new elements on page)

		return results

	@time_execution_sync('--act')
	async def act(self, action: ActionModel, browser_context: BrowserContext) -> ActionResult:
		"""Execute an action"""
		try:
			for action_name, params in action.model_dump(exclude_unset=True).items():
				if params is not None:
					# remove highlights
					result = await self.registry.execute_action(
						action_name, params, browser=browser_context
					)
					if isinstance(result, str):
						return ActionResult(extracted_content=result)
					elif isinstance(result, ActionResult):
						return result
					elif result is None:
						return ActionResult()
					else:
						raise ValueError(f'Invalid action result type: {type(result)} of {result}')
			return ActionResult()
		except Exception as e:
			raise e<|MERGE_RESOLUTION|>--- conflicted
+++ resolved
@@ -1,6 +1,6 @@
 import asyncio
+import json
 import logging
-import json
 
 from main_content_extractor import MainContentExtractor
 from playwright.async_api import Page
@@ -309,10 +309,8 @@
 							formatted_options = []
 							for opt in options['options']:
 								# encoding ensures AI uses the exact string in select_dropdown_option
-								encoded_text = json.dumps(opt["text"])
-								formatted_options.append(
-									f"{opt['index']}: text={encoded_text}"
-								)
+								encoded_text = json.dumps(opt['text'])
+								formatted_options.append(f'{opt["index"]}: text={encoded_text}')
 
 							all_options.extend(formatted_options)
 
@@ -363,7 +361,7 @@
 			logger.debug(f'Element attributes: {dom_element.attributes}')
 			logger.debug(f'Element tag: {dom_element.tag_name}')
 
-			xpath = "//" + dom_element.xpath
+			xpath = '//' + dom_element.xpath
 
 			try:
 				frame_index = 0
@@ -410,66 +408,19 @@
 
 							logger.debug(f'Found dropdown in frame {frame_index}: {dropdown_info}')
 
-<<<<<<< HEAD
-							# Rest of the selection code remains the same...
-							select_option_js = """
-								(params) => {
-									try {
-										const select = document.evaluate(params.xpath, document, null,
-											XPathResult.FIRST_ORDERED_NODE_TYPE, null).singleNodeValue;
-										if (!select || select.tagName.toLowerCase() !== 'select') {
-											return {success: false, error: 'Select not found or invalid element type'};
-										}
-										
-										const option = Array.from(select.options)
-											.find(opt => opt.text === params.text);
-										
-										if (!option) {
-											return {
-												success: false, 
-												error: 'Option not found',
-												availableOptions: Array.from(select.options).map(o => o.text)
-											};
-										}
-										
-										select.value = option.value;
-										select.dispatchEvent(new Event('change'));
-										return {
-											success: true, 
-											selectedValue: option.value,
-											selectedText: option.text
-										};
-									} catch (e) {
-										return {success: false, error: e.toString()};
-									}
-								}
-							"""
-
-							params = {'xpath': dom_element.xpath, 'text': text}
-=======
 							# "label" because we are selecting by text
 							# nth(0) to disable error thrown by strict mode
 							# timeout=1000 because we are already waiting for all network events, therefore ideally we don't need to wait a lot here (default 30s)
-							selected_option_values = await frame.locator("//" + dom_element.xpath).nth(0).select_option(label=text, timeout=1000) 
->>>>>>> 377fdd9f
-
-							msg = f"selected option {text} with value {selected_option_values}"
+							selected_option_values = (
+								await frame.locator('//' + dom_element.xpath)
+								.nth(0)
+								.select_option(label=text, timeout=1000)
+							)
+
+							msg = f'selected option {text} with value {selected_option_values}'
 							logger.info(msg + f' in frame {frame_index}')
 
-<<<<<<< HEAD
-							if result.get('success'):
-								msg = (
-									f"Selected option {json.dumps(text)} (value={result.get('selectedValue')}"
-								)
-								logger.info(msg + f' in frame {frame_index}')
-								return ActionResult(extracted_content=msg, include_in_memory=True)
-							else:
-								logger.error(f'Selection failed: {result.get("error")}')
-								if 'availableOptions' in result:
-									logger.error(f'Available options: {result["availableOptions"]}')
-=======
 							return ActionResult(extracted_content=msg, include_in_memory=True)
->>>>>>> 377fdd9f
 
 					except Exception as frame_e:
 						logger.error(f'Frame {frame_index} attempt failed: {str(frame_e)}')
